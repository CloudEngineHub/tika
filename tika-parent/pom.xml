<?xml version="1.0" encoding="UTF-8"?>

<!--
  Licensed to the Apache Software Foundation (ASF) under one
  or more contributor license agreements.  See the NOTICE file
  distributed with this work for additional information
  regarding copyright ownership.  The ASF licenses this file
  to you under the Apache License, Version 2.0 (the
  "License"); you may not use this file except in compliance
  with the License.  You may obtain a copy of the License at

    http://www.apache.org/licenses/LICENSE-2.0

  Unless required by applicable law or agreed to in writing,
  software distributed under the License is distributed on an
  "AS IS" BASIS, WITHOUT WARRANTIES OR CONDITIONS OF ANY
  KIND, either express or implied.  See the License for the
  specific language governing permissions and limitations
  under the License.
-->

<project xmlns="http://maven.apache.org/POM/4.0.0" xmlns:xsi="http://www.w3.org/2001/XMLSchema-instance" xsi:schemaLocation="http://maven.apache.org/POM/4.0.0 https://maven.apache.org/xsd/maven-4.0.0.xsd">
  <modelVersion>4.0.0</modelVersion>

  <parent>
    <groupId>org.apache</groupId>
    <artifactId>apache</artifactId>
    <version>27</version>
    <relativePath />
  </parent>

  <groupId>org.apache.tika</groupId>
  <artifactId>tika-parent</artifactId>
  <version>2.4.2-SNAPSHOT</version>
  <packaging>pom</packaging>

  <name>Apache Tika parent</name>
  <description>
    Apache Tika is a toolkit for detecting and extracting metadata and
    structured text content from various documents using existing parser
    libraries.
  </description>
  <inceptionYear>2007</inceptionYear>

  <url>https://tika.apache.org/</url>

  <issueManagement>
    <system>JIRA</system>
    <url>https://issues.apache.org/jira/browse/TIKA</url>
  </issueManagement>

  <mailingLists>
    <mailingList>
      <name>Development mailing list</name>
      <subscribe>dev-subscribe@tika.apache.org</subscribe>
      <unsubscribe>dev-unsubscribe@tika.apache.org</unsubscribe>
      <post>dev@tika.apache.org</post>
      <archive>https://lists.apache.org/list.html?dev@tika.apache.org</archive>
      <otherArchives>
        <otherArchive>http://mail-archives.apache.org/mod_mbox/tika-dev/</otherArchive>
        <otherArchive>http://mail-archives.apache.org/mod_mbox/lucene-tika-dev</otherArchive>
        <otherArchive>http://www.mail-archive.com/dev@tika.apache.org</otherArchive>
        <otherArchive>http://www.mail-archive.com/tika-dev@lucene.apache.org/</otherArchive>
        <otherArchive>http://www.mail-archive.com/tika-dev@incubator.apache.org/</otherArchive>
        <otherArchive>http://www.nabble.com/Apache-Tika---Development-f20913.html</otherArchive>
        <otherArchive>http://news.gmane.org/gmane.comp.apache.tika.devel</otherArchive>
        <otherArchive>http://tika.markmail.org/</otherArchive>
      </otherArchives>
    </mailingList>
    <mailingList>
      <name>Commit mailing list</name>
      <subscribe>commits-subscribe@tika.apache.org</subscribe>
      <unsubscribe>commits-unsubscribe@tika.apache.org</unsubscribe>
      <post>commits@tika.apache.org</post>
      <archive>https://lists.apache.org/list.html?commits@tika.apache.org</archive>
      <otherArchives>
        <otherArchive>http://mail-archives.apache.org/mod_mbox/tika-commits/</otherArchive>
        <otherArchive>http://mail-archives.apache.org/mod_mbox/lucene-tika-commits/</otherArchive>
        <otherArchive>http://www.mail-archive.com/tika-commits@lucene.apache.org/</otherArchive>
        <otherArchive>http://www.mail-archive.com/tika-commits@incubator.apache.org/</otherArchive>
      </otherArchives>
    </mailingList>
    <mailingList>
      <name>User mailing list</name>
      <subscribe>user-subscribe@tika.apache.org</subscribe>
      <unsubscribe>user-unsubscribe@tika.apache.org</unsubscribe>
      <post>user@tika.apache.org</post>
      <archive>https://lists.apache.org/list.html?user@tika.apache.org</archive>
      <otherArchives>
        <otherArchive>http://mail-archives.apache.org/mod_mbox/tika-user/</otherArchive>
        <otherArchive>http://mail-archives.apache.org/mod_mbox/lucene-tika-user/</otherArchive>
        <otherArchive>http://www.mail-archive.com/tika-user@lucene.apache.org/</otherArchive>
      </otherArchives>
    </mailingList>
  </mailingLists>

  <developers>
    <developer>
      <name>Rida Benjelloun</name>
      <id>ridabenjelloun</id>
      <email>ridabenjelloun@apache.org</email>
      <roles>
        <role>committer</role>
      </roles>
    </developer>
    <developer>
      <name>Mark Harwood</name>
      <id>mharwood</id>
      <roles>
        <role>committer</role>
      </roles>
    </developer>
    <developer>
      <name>Ken Krugler</name>
      <id>kkrugler</id>
      <email>kkrugler@apache.org</email>
      <url>http://ken-blog.krugler.org</url>
      <organization>Scale Unlimited</organization>
      <organizationUrl>http://www.scaleunlimited.com</organizationUrl>
      <roles>
        <role>committer</role>
      </roles>
    </developer>
    <developer>
      <name>Chris A. Mattmann</name>
      <id>mattmann</id>
      <email>mattmann@apache.org</email>
      <url>http://people.apache.org/~mattmann/</url>
      <organization>NASA Jet Propulsion Laboratory</organization>
      <organizationUrl>http://www.jpl.nasa.gov</organizationUrl>
      <timezone>-8</timezone>
      <properties />
      <roles>
        <role>committer</role>
      </roles>
    </developer>
    <developer>
      <name>Michael McCandless</name>
      <id>mikemccand</id>
      <email>mikemccand@apache.org</email>
      <organization>IBM</organization>
      <properties />
      <roles>
        <role>committer</role>
      </roles>
    </developer>
    <developer>
      <name>Dave Meikle</name>
      <id>dmeikle</id>
      <roles>
        <role>committer</role>
      </roles>
    </developer>
    <developer>
      <name>Sami Siren</name>
      <id>siren</id>
      <roles>
        <role>committer</role>
      </roles>
    </developer>
    <developer>
      <name>Nick Burch</name>
      <id>nick</id>
      <organization>Alfresco</organization>
      <organizationUrl>http://alfresco.com</organizationUrl>
      <roles>
        <role>committer</role>
      </roles>
    </developer>
    <developer>
      <name>Maxim Valyanskiy</name>
      <id>maxcom</id>
      <organization>Jet Infosystems</organization>
      <roles>
        <role>committer</role>
      </roles>
      <timezone>+3</timezone>
    </developer>
    <developer>
      <name>Oleg Tikhonov</name>
      <id>oleg</id>
      <roles>
        <role>committer</role>
      </roles>
      <timezone>+2</timezone>
    </developer>
    <developer>
      <name>Ray Gauss II</name>
      <id>rgauss</id>
      <organization>Alfresco</organization>
      <organizationUrl>http://alfresco.com</organizationUrl>
      <timezone>-5</timezone>
      <roles>
        <role>committer</role>
      </roles>
    </developer>
    <developer>
      <name>Tyler Palsulich</name>
      <id>tpalsulich</id>
      <timezone>-8</timezone>
      <roles>
        <role>committer</role>
      </roles>
    </developer>
    <developer>
      <name>Tim Allison</name>
      <id>tallison</id>
      <timezone>-5</timezone>
      <roles>
        <role>committer</role>
      </roles>
    </developer>
    <developer>
      <name>Konstantin Gribov</name>
      <id>grossws</id>
      <timezone>+3</timezone>
      <roles>
        <role>committer</role>
      </roles>
    </developer>
    <developer>
      <name>Tilman Hausherr</name>
      <id>tilman</id>
      <timezone>Europe/Berlin</timezone>
      <roles>
        <role>committer</role>
      </roles>
    </developer>
    <developer>
      <name>Jukka Zitting</name>
      <id>jukka</id>
      <roles>
        <role>emeritus</role>
      </roles>
    </developer>
    <developer>
      <name>Julien Nioche</name>
      <id>jnioche</id>
      <roles>
        <role>emeritus</role>
      </roles>
    </developer>
    <developer>
      <name>Keith Bennett</name>
      <id>kbennett</id>
      <roles>
        <role>emeritus</role>
      </roles>
    </developer>
    <developer>
      <name>Niall Pemberton</name>
      <id>niallp</id>
      <roles>
        <role>emeritus</role>
      </roles>
    </developer>
  </developers>
  <contributors>
    <contributor>
      <name>Doug Cutting</name>
      <roles>
        <role>mentor</role>
      </roles>
    </contributor>
    <contributor>
      <name>Bertrand Delacrétaz</name>
      <roles>
        <role>mentor</role>
      </roles>
    </contributor>
  </contributors>

  <properties>
    <maven.compiler.source>1.8</maven.compiler.source>
    <maven.compiler.target>1.8</maven.compiler.target>
    <project.build.sourceEncoding>UTF-8</project.build.sourceEncoding>
    <project.reporting.outputEncoding>${project.build.sourceEncoding}</project.reporting.outputEncoding>
    <project.build.outputTimestamp>1655225567</project.build.outputTimestamp>
    <!-- plugin versions -->
    <checkstyle.plugin.version>3.2.0</checkstyle.plugin.version>
    <forbiddenapis.version>3.3</forbiddenapis.version>
    <groovy.maven.version>2.1.1</groovy.maven.version>
    <maven.antrun.version>3.1.0</maven.antrun.version>
    <maven.assembly.version>3.4.2</maven.assembly.version>
    <maven.bundle.version>5.1.8</maven.bundle.version>
    <maven.compiler.plugin.version>3.10.1</maven.compiler.plugin.version>
    <maven.failsafe.version>3.0.0-M7</maven.failsafe.version>
    <maven.javadoc.version>3.4.1</maven.javadoc.version>
    <maven.jar.version>3.2.2</maven.jar.version>
    <maven.scr.version>1.26.4</maven.scr.version>
    <maven.surefire.version>3.0.0-M7</maven.surefire.version>
    <maven.shade.version>3.3.0</maven.shade.version>
    <!-- need above java 8 for 10.[0-2] -->
    <puppycrawl.version>9.3</puppycrawl.version>
    <rat.version>0.14</rat.version>

    <!-- dependency versions -->

    <aws.version>1.12.300</aws.version>
    <google.cloud.version>2.11.3</google.cloud.version>
    <asm.version>9.3</asm.version>
    <boilerpipe.version>1.1.0</boilerpipe.version>
    <!-- used by POI, PDFBox and Jackcess ...try to sync -->
    <bouncycastle.version>1.70</bouncycastle.version>
    <!-- NOTE: sync brotli version with commons-compress-->
    <brotli.version>0.1.2</brotli.version>
    <commons.cli.version>1.5.0</commons.cli.version>
    <commons.codec.version>1.15</commons.codec.version>
    <commons.collections4.version>4.4</commons.collections4.version>
    <commons.compress.version>1.21</commons.compress.version>
    <commons.csv.version>1.9.0</commons.csv.version>
    <commons.exec.version>1.3</commons.exec.version>
    <commons.io.version>2.11.0</commons.io.version>
    <commons.lang3.version>3.12.0</commons.lang3.version>
    <commons.logging.version>1.2</commons.logging.version>
    <commons.math3.version>3.6.1</commons.math3.version>
    <ctakes.version>4.0.0.1</ctakes.version>
    <cxf.version>3.5.3</cxf.version>
    <ddplist.version>1.24</ddplist.version>
    <dl4j.version>1.0.0-M2</dl4j.version>
    <!-- fakeload versions &gt; 0.4.0 require java > 8 -->
    <fakeload.version>0.4.0</fakeload.version>
    <geoapi.version>3.0.1</geoapi.version>
    <guava.version>31.1-jre</guava.version>
    <httpcomponents.version>4.5.13</httpcomponents.version>
    <httpcore.version>4.4.15</httpcore.version>
    <!-- versions greater than 62.2 are not compatible with icu4j handler in lucene 8.11.1 -->
    <icu4j.version>62.2</icu4j.version>
    <imageio.version>1.4.0</imageio.version>
    <jackcess.version>4.0.2</jackcess.version>
    <jackcess.encrypt.version>4.0.1</jackcess.encrypt.version>
    <jackrabbit.version>2.21.12</jackrabbit.version>
    <jackson.version>2.13.4</jackson.version>
    <javax.annotation.version>1.3.2</javax.annotation.version>
    <javax.jcr.version>2.0</javax.jcr.version>
    <javax.rest.version>2.1.1</javax.rest.version>
    <!-- updating jaxb to 3.0.2 brings convergence problems with modules that use cxf
          which can be helped by excluding old versions jakarta.xml.bind,
          but it turns out tika-parser-advancedmedia-module fails its tests,
          because we need bind 2.3.3 for xmpbox, which uses javax.xml.bind -->
    <jaxb.version>2.3.6</jaxb.version>
    <jbig2.version>3.0.4</jbig2.version>
    <jdom2.version>2.0.6.1</jdom2.version>
    <jempbox.version>1.8.16</jempbox.version>
    <jetty.version>9.4.48.v20220622</jetty.version>
    <jhighlight.version>1.1.0</jhighlight.version>
    <jna.version>5.12.1</jna.version>
    <json.simple.version>1.1.1</json.simple.version>
    <junit4.version>4.13.2</junit4.version>
    <junit5.version>5.9.0</junit5.version>
    <juniversalchardet.version>1.0.3</juniversalchardet.version>
    <junrar.version>7.5.3</junrar.version>
    <libpst.version>0.9.3</libpst.version>
    <log4j2.version>2.18.0</log4j2.version>
    <lombok.version>1.18.20</lombok.version>
    <!-- lucene >= 9.x requires Java 11 -->
    <lucene.version>8.11.2</lucene.version>
    <metadata.extractor.version>2.18.0</metadata.extractor.version>
    <microsoft.translator.version>0.6.2</microsoft.translator.version>
    <!-- 0.8.6 is built with java 11 and does not work with Java 8 -->
    <mime4j.version>0.8.4</mime4j.version>
    <mockito.version>4.8.0</mockito.version>
    <netcdf-java.version>4.5.5</netcdf-java.version>
    <openjson.version>1.0.12</openjson.version>
    <!-- 2.0.0 doesn't compile with jdk8 -->
    <opennlp.version>1.9.4</opennlp.version>
    <ops4j.version>1.5.1</ops4j.version>
    <optimaize.version>0.6</optimaize.version>
    <osgi.core.version>6.0.0</osgi.core.version>
    <osgi.compendium.version>5.0.0</osgi.compendium.version>
    <parso.version>2.0.14</parso.version>
    <!-- some conflict with slf4j with >= 4.12.0
          causes failure in testForkParser -->
    <pax.exam.version>4.13.1</pax.exam.version>
    <pdfbox.version>2.0.26</pdfbox.version>
    <!-- NOTE: sync tukaani version with commons-compress in tika-parsers -->
    <poi.version>5.2.2</poi.version>
    <quartz.version>2.3.2</quartz.version>
    <rome.version>1.18.0</rome.version>
    <scm.version>1.13.0</scm.version>
    <sis.version>1.2</sis.version>
    <!-- we'll need to stay on 1.7 until we're java modularized ? -->
    <slf4j.version>1.7.36</slf4j.version>
    <solrj.version>8.11.2</solrj.version>
    <spring.version>5.3.22</spring.version>
    <sqlite.version>3.39.3.0</sqlite.version>
    <tagsoup.version>1.2.1</tagsoup.version>
    <test.containers.version>1.17.3</test.containers.version>
    <!-- NOTE: sync tukaani version with commons-compress in tika-parent-->
    <tukaani.version>1.9</tukaani.version>
    <twelvemonkeys.version>3.8.3</twelvemonkeys.version>
    <uima.version>3.3.0</uima.version>
    <uimafit.version>3.3.0</uimafit.version>
    <vorbis.version>0.8</vorbis.version>
    <xerces.version>2.12.2</xerces.version>
    <xmpcore.version>6.1.11</xmpcore.version>
<<<<<<< HEAD
    <zstd.version>1.5.2-3</zstd.version>
    <kafka.version>3.2.2</kafka.version>
=======
    <zstd.version>1.5.2-4</zstd.version>
    <kafka.version>3.2.1</kafka.version>
>>>>>>> fc6b07bf
    <netty.version>4.1.81.Final</netty.version>
  </properties>

  <dependencyManagement>
    <dependencies>
      <dependency>
        <groupId>biz.aQute.bnd</groupId>
        <artifactId>biz.aQute.bndlib</artifactId>
        <version>6.3.1</version>
      </dependency>
      <!-- for bndlib -->
      <dependency>
        <groupId>org.osgi</groupId>
        <artifactId>org.osgi.util.function</artifactId>
        <version>1.2.0</version>
      </dependency>
      <dependency>
        <groupId>com.mchange</groupId>
        <artifactId>c3p0</artifactId>
        <version>0.9.5.5</version>
      </dependency>
      <dependency>
        <groupId>com.mchange</groupId>
        <artifactId>mchange-commons-java</artifactId>
        <version>0.2.20</version>
      </dependency>
      <dependency>
        <groupId>com.beust</groupId>
        <artifactId>jcommander</artifactId>
        <version>1.82</version>
      </dependency>
      <dependency>
        <groupId>com.fasterxml.jackson.core</groupId>
        <artifactId>jackson-annotations</artifactId>
        <version>${jackson.version}</version>
      </dependency>
      <dependency>
        <groupId>com.fasterxml.jackson.core</groupId>
        <artifactId>jackson-core</artifactId>
        <version>${jackson.version}</version>
      </dependency>
      <dependency>
        <groupId>com.fasterxml.jackson.core</groupId>
        <artifactId>jackson-databind</artifactId>
        <version>${jackson.version}</version>
      </dependency>
      <dependency>
        <groupId>com.fasterxml.jackson.jaxrs</groupId>
        <artifactId>jackson-jaxrs-json-provider</artifactId>
        <version>${jackson.version}</version>
        <exclusions>
          <exclusion>
            <groupId>jakarta.xml.bind</groupId>
            <artifactId>jakarta.xml.bind-api</artifactId>
          </exclusion>
          <exclusion>
            <groupId>jakarta.activation</groupId>
            <artifactId>jakarta.activation-api</artifactId>
          </exclusion>
        </exclusions>
      </dependency>
      <dependency>
        <groupId>com.github.jai-imageio</groupId>
        <artifactId>jai-imageio-core</artifactId>
        <version>${imageio.version}</version>
      </dependency>
      <dependency>
        <groupId>com.google.code.findbugs</groupId>
        <artifactId>jsr305</artifactId>
        <version>3.0.2</version>
      </dependency>
      <dependency>
        <groupId>com.google.code.gson</groupId>
        <artifactId>gson</artifactId>
        <version>2.9.1</version>
      </dependency>
      <dependency>
        <groupId>com.google.guava</groupId>
        <artifactId>guava</artifactId>
        <version>${guava.version}</version>
      </dependency>
      <dependency>
        <groupId>com.google.protobuf</groupId>
        <artifactId>protobuf-java</artifactId>
        <version>3.21.5</version>
      </dependency>
      <dependency>
        <groupId>com.h2database</groupId>
        <artifactId>h2</artifactId>
        <version>2.1.214</version>
      </dependency>
      <dependency>
        <groupId>com.ibm.icu</groupId>
        <artifactId>icu4j</artifactId>
        <version>${icu4j.version}</version>
      </dependency>
      <dependency>
        <groupId>commons-cli</groupId>
        <artifactId>commons-cli</artifactId>
        <version>${commons.cli.version}</version>
      </dependency>
      <dependency>
        <groupId>commons-codec</groupId>
        <artifactId>commons-codec</artifactId>
        <version>${commons.codec.version}</version>
      </dependency>
      <dependency>
        <groupId>commons-io</groupId>
        <artifactId>commons-io</artifactId>
        <version>${commons.io.version}</version>
      </dependency>
      <dependency>
        <groupId>commons-logging</groupId>
        <artifactId>commons-logging</artifactId>
        <version>${commons.logging.version}</version>
      </dependency>
      <dependency>
        <groupId>io.netty</groupId>
        <artifactId>netty-common</artifactId>
        <version>${netty.version}</version>
      </dependency>
      <dependency>
        <groupId>io.netty</groupId>
        <artifactId>netty-handler</artifactId>
        <version>${netty.version}</version>
      </dependency>
      <dependency>
        <groupId>io.netty</groupId>
        <artifactId>netty-transport-native-unix-common</artifactId>
        <version>${netty.version}</version>
      </dependency>
      <dependency>
        <groupId>it.unimi.dsi</groupId>
        <artifactId>fastutil</artifactId>
        <version>8.5.8</version>
      </dependency>
      <dependency>
        <groupId>javax.annotation</groupId>
        <artifactId>javax.annotation-api</artifactId>
        <version>${javax.annotation.version}</version>
      </dependency>
      <dependency>
        <groupId>javax.xml.soap</groupId>
        <artifactId>javax.xml.soap-api</artifactId>
        <version>1.4.0</version>
      </dependency>
      <dependency>
        <groupId>junit</groupId>
        <artifactId>junit</artifactId>
        <version>${junit4.version}</version>
      </dependency>
      <dependency>
        <groupId>net.java.dev.jna</groupId>
        <artifactId>jna</artifactId>
        <version>${jna.version}</version>
      </dependency>
      <dependency>
        <groupId>org.apache.commons</groupId>
        <artifactId>commons-compress</artifactId>
        <version>${commons.compress.version}</version>
      </dependency>
      <dependency>
        <groupId>org.apache.commons</groupId>
        <artifactId>commons-lang3</artifactId>
        <version>${commons.lang3.version}</version>
      </dependency>
      <dependency>
        <groupId>org.apache.felix</groupId>
        <artifactId>org.apache.felix.scr.annotations</artifactId>
        <version>1.12.0</version>
      </dependency>
      <dependency>
        <groupId>org.apache.httpcomponents</groupId>
        <artifactId>httpclient</artifactId>
        <version>${httpcomponents.version}</version>
      </dependency>
      <dependency>
        <groupId>org.apache.httpcomponents</groupId>
        <artifactId>httpcore</artifactId>
        <version>${httpcore.version}</version>
      </dependency>
      <dependency>
        <groupId>org.apache.httpcomponents</groupId>
        <artifactId>httpmime</artifactId>
        <version>${httpcomponents.version}</version>
      </dependency>
      <dependency>
        <groupId>org.apache.logging.log4j</groupId>
        <artifactId>log4j-core</artifactId>
        <version>${log4j2.version}</version>
        <exclusions>
        <!-- weak dependency on org.osgi.core 4.3.1 -->
          <exclusion>
            <groupId>org.osgi</groupId>
            <artifactId>org.osgi.core</artifactId>
          </exclusion>
        </exclusions>
      </dependency>
      <dependency>
        <groupId>org.apache.logging.log4j</groupId>
        <artifactId>log4j-api</artifactId>
        <version>${log4j2.version}</version>
      </dependency>
      <dependency>
        <groupId>org.apache.logging.log4j</groupId>
        <artifactId>log4j-slf4j-impl</artifactId>
        <version>${log4j2.version}</version>
      </dependency>
      <dependency>
        <groupId>org.apache.lucene</groupId>
        <artifactId>lucene-analyzers-common</artifactId>
        <version>${lucene.version}</version>
      </dependency>
      <dependency>
        <groupId>org.apache.lucene</groupId>
        <artifactId>lucene-analyzers-icu</artifactId>
        <version>${lucene.version}</version>
      </dependency>
      <dependency>
        <groupId>org.apache.lucene</groupId>
        <artifactId>lucene-core</artifactId>
        <version>${lucene.version}</version>
      </dependency>
      <dependency>
        <groupId>org.apache.opennlp</groupId>
        <artifactId>opennlp-tools</artifactId>
        <version>${opennlp.version}</version>
      </dependency>
      <dependency>
        <groupId>org.bouncycastle</groupId>
        <artifactId>bcmail-jdk15on</artifactId>
        <version>${bouncycastle.version}</version>
      </dependency>
      <dependency>
        <groupId>org.bouncycastle</groupId>
        <artifactId>bcpkix-jdk15on</artifactId>
        <version>${bouncycastle.version}</version>
      </dependency>
      <dependency>
        <groupId>org.bouncycastle</groupId>
        <artifactId>bcprov-jdk15on</artifactId>
        <version>${bouncycastle.version}</version>
      </dependency>
      <dependency>
        <groupId>org.codehaus.plexus</groupId>
        <artifactId>plexus-utils</artifactId>
        <version>3.4.2</version>
      </dependency>
      <dependency>
        <groupId>org.eclipse.jetty</groupId>
        <artifactId>jetty-http</artifactId>
        <version>${jetty.version}</version>
      </dependency>
      <dependency>
        <groupId>org.eclipse.jetty</groupId>
        <artifactId>jetty-io</artifactId>
        <version>${jetty.version}</version>
      </dependency>
      <dependency>
        <groupId>org.eclipse.jetty</groupId>
        <artifactId>jetty-server</artifactId>
        <version>${jetty.version}</version>
      </dependency>
      <dependency>
        <groupId>org.eclipse.jetty</groupId>
        <artifactId>jetty-util</artifactId>
        <version>${jetty.version}</version>
      </dependency>
      <dependency>
        <groupId>org.eclipse.jetty</groupId>
        <artifactId>jetty-client</artifactId>
        <version>${jetty.version}</version>
      </dependency>
      <dependency>
        <groupId>org.glassfish.jaxb</groupId>
        <artifactId>jaxb-runtime</artifactId>
        <version>${jaxb.version}</version>
      </dependency>
      <dependency>
        <groupId>org.jdom</groupId>
        <artifactId>jdom2</artifactId>
        <version>${jdom2.version}</version>
      </dependency>
      <dependency>
        <groupId>org.jvnet.staxex</groupId>
        <artifactId>stax-ex</artifactId>
        <version>2.1.0</version>
        <exclusions>
            <!-- avoid dependency convergence error in tika-translate if > 2.0.1 on jdk18 -->
            <exclusion>
                <groupId>jakarta.activation</groupId>
                <artifactId>jakarta.activation-api</artifactId>
            </exclusion>
        </exclusions>
      </dependency>
      <dependency>
        <groupId>org.netpreserve</groupId>
        <artifactId>jwarc</artifactId>
        <version>0.18.1</version>
      </dependency>
      <dependency>
        <groupId>org.ops4j.base</groupId>
        <artifactId>ops4j-base-lang</artifactId>
        <version>${ops4j.version}</version>
      </dependency>
      <dependency>
        <groupId>org.ops4j.base</groupId>
        <artifactId>ops4j-base-util-property</artifactId>
        <version>${ops4j.version}</version>
      </dependency>
      <dependency>
        <groupId>org.osgi</groupId>
        <artifactId>org.osgi.core</artifactId>
        <version>${osgi.core.version}</version>
      </dependency>
      <dependency>
        <groupId>org.quartz-scheduler</groupId>
        <artifactId>quartz</artifactId>
        <version>2.3.2</version>
      </dependency>
      <dependency>
        <groupId>org.slf4j</groupId>
        <artifactId>slf4j-api</artifactId>
        <version>${slf4j.version}</version>
      </dependency>
      <dependency>
        <groupId>org.slf4j</groupId>
        <artifactId>jcl-over-slf4j</artifactId>
        <version>${slf4j.version}</version>
      </dependency>
      <dependency>
        <groupId>org.xerial.snappy</groupId>
        <artifactId>snappy-java</artifactId>
        <version>1.1.8.4</version>
      </dependency>
      <dependency>
        <groupId>xerces</groupId>
        <artifactId>xercesImpl</artifactId>
        <version>${xerces.version}</version>
      </dependency>
    </dependencies>
  </dependencyManagement>

  <dependencies>
    <dependency>
      <groupId>org.junit.jupiter</groupId>
      <artifactId>junit-jupiter-api</artifactId>
      <version>${junit5.version}</version>
      <scope>test</scope>
    </dependency>
    <dependency>
      <groupId>org.junit.jupiter</groupId>
      <artifactId>junit-jupiter-engine</artifactId>
      <version>${junit5.version}</version>
      <scope>test</scope>
    </dependency>
  </dependencies>

  <build>
    <plugins>
      <plugin>
        <groupId>org.apache.maven.plugins</groupId>
        <artifactId>maven-compiler-plugin</artifactId>
        <version>${maven.compiler.plugin.version}</version>
        <configuration>
          <source>${maven.compiler.source}</source>
          <target>${maven.compiler.target}</target>
        </configuration>
      </plugin>
      <!--
        mvn versions:display-plugin-updates
        mvn versions:display-dependency-updates
      -->
      <plugin>
        <groupId>org.codehaus.mojo</groupId>
        <artifactId>versions-maven-plugin</artifactId>
        <version>2.12.0</version>
        <configuration>
          <generateBackupPoms>false</generateBackupPoms>
        </configuration>
      </plugin>
      <!-- to run just this: mvn ossindex:audit -Dossindex.fail=(true|false)
          Although, -Dossindex.fail doesn't seem to work for us -->
      <plugin>
        <groupId>org.sonatype.ossindex.maven</groupId>
        <artifactId>ossindex-maven-plugin</artifactId>
        <version>3.2.0</version>
        <configuration>
          <excludeCoordinates>
            <!-- the link from ossindex "divide by zero" points to fixes that were made in 2.18.0 -->
            <exclude>
              <groupId>com.drewnoakes</groupId>
              <artifactId>metadata-extractor</artifactId>
              <version>2.18.0</version>
            </exclude>
            <exclude>
              <!-- sonatype https://github.com/google/guava/issues/4011 -->
              <groupId>com.google.guava</groupId>
              <artifactId>guava</artifactId>
              <version>31.1-jre</version>
            </exclude>
            <exclude>
              <!-- CVE-2018-18928 does affect the java library not just the c/c++ library,
              upon further research -->
              <groupId>com.ibm.icu</groupId>
              <artifactId>icu4j</artifactId>
              <version>${icu4j.version}</version>
            </exclude>
            <exclude>
              <groupId>io.netty</groupId>
              <artifactId>netty-handler</artifactId>
              <version>${netty.version}</version>
            </exclude>
            <exclude>
              <!-- the most recent cve in sonatype for this artifact is 2.11.0,
                  not at all the version we're using...smh-->
              <groupId>xerces</groupId>
              <artifactId>xercesImpl</artifactId>
              <version>${xerces.version}</version>
            </exclude>
            <!-- these are used by the nlp-module -->
            <exclude>
              <groupId>org.apache.lucene</groupId>
              <artifactId>lucene-queryparser</artifactId>
              <version>4.0.0</version>
            </exclude>
            <exclude>
              <groupId>log4j</groupId>
              <artifactId>log4j</artifactId>
              <version>1.2.17</version>
            </exclude>
            <!-- this one is used in tika-example -->
            <exclude>
              <!-- sonatype: https://github.com/apache/commons-dbcp/commit/a4c5af0da1de3a7f50c72fc7edaa1f653ca276dd -->
              <groupId>commons-dbcp</groupId>
              <artifactId>commons-dbcp</artifactId>
              <version>1.4</version>
            </exclude>
            <!-- used only in tests and in tika-eval, and this problem requires the use of the console.
                 https://github.com/h2database/h2database/issues/1294 -->
            <exclude>
                <groupId>com.h2database</groupId>
                <artifactId>h2</artifactId>
                <version>2.1.214</version>
            </exclude>
          </excludeCoordinates>
          <fail>true</fail>
        </configuration>
        <executions>
          <execution>
            <id>audit-dependencies</id>
            <phase>validate</phase>
            <goals>
              <goal>audit</goal>
            </goals>
          </execution>
        </executions>
      </plugin>
      <plugin>
        <groupId>de.thetaphi</groupId>
        <artifactId>forbiddenapis</artifactId>
        <version>${forbiddenapis.version}</version>
        <configuration>
          <targetVersion>${maven.compiler.target}</targetVersion>
          <ignoreSignaturesOfMissingClasses>true</ignoreSignaturesOfMissingClasses>
          <failOnUnsupportedJava>false</failOnUnsupportedJava>
          <excludes>test-documents/*.class</excludes>
          <bundledSignatures>
            <bundledSignature>jdk-unsafe</bundledSignature>
            <bundledSignature>jdk-deprecated</bundledSignature>
            <bundledSignature>jdk-non-portable</bundledSignature>
            <bundledSignature>jdk-internal</bundledSignature>
            <!-- replace with ${commons.io.version} when available -->
            <bundledSignature>commons-io-unsafe-2.7</bundledSignature>
          </bundledSignatures>
        </configuration>
        <executions>
          <execution>
            <goals>
              <goal>check</goal>
              <goal>testCheck</goal>
            </goals>
          </execution>
        </executions>
      </plugin>
      <plugin>
        <groupId>org.apache.felix</groupId>
        <artifactId>maven-bundle-plugin</artifactId>
        <version>${maven.bundle.version}</version>
      </plugin>
      <plugin>
        <groupId>org.apache.maven.plugins</groupId>
        <artifactId>maven-surefire-plugin</artifactId>
        <version>${maven.surefire.version}
        </version> <!-- versions greater than this don't like System.exit calls in tika-batch -->
        <configuration>
          <argLine>-Xmx3072m -Djava.awt.headless=true</argLine>
        </configuration>
      </plugin>
      <plugin>
        <groupId>org.apache.maven.plugins</groupId>
        <artifactId>maven-shade-plugin</artifactId>
        <version>${maven.shade.version}</version>
      </plugin>
      <!-- assembly must happen after shade so that
        tika-server's -bin.tgz/zip includes the uber jar
        -->
      <plugin>
        <groupId>org.apache.maven.plugins</groupId>
        <artifactId>maven-assembly-plugin</artifactId>
        <version>${maven.assembly.version}</version>
        <configuration>
          <tarLongFileMode>posix</tarLongFileMode>
        </configuration>
      </plugin>
      <plugin>
        <groupId>org.apache.maven.plugins</groupId>
        <artifactId>maven-release-plugin</artifactId>
        <version>3.0.0-M6</version>
        <configuration>
          <autoVersionSubmodules>true</autoVersionSubmodules>
        </configuration>
        <dependencies>
          <dependency>
            <groupId>org.apache.maven.scm</groupId>
            <artifactId>maven-scm-provider-gitexe</artifactId>
            <version>${scm.version}</version>
          </dependency>
          <dependency>
            <groupId>org.apache.maven.scm</groupId>
            <artifactId>maven-scm-api</artifactId>
            <version>${scm.version}</version>
          </dependency>
        </dependencies>
      </plugin>
      <plugin>
        <groupId>org.apache.maven.plugins</groupId>
        <artifactId>maven-enforcer-plugin</artifactId>
        <version>3.0.0-M3</version> <!-- can't update to 3.1.0, see MENFORCER-393 -->
        <executions>
          <execution>
            <id>enforce-maven</id>
            <configuration>
              <rules>
                <dependencyConvergence />
                <requireMavenVersion>
                  <version>3.5</version>
                </requireMavenVersion>
              </rules>
            </configuration>
            <goals>
              <goal>enforce</goal>
            </goals>
          </execution>
          <execution>
            <id>ban-bad-log4j-versions</id>
            <phase>validate</phase>
            <goals>
              <goal>enforce</goal>
            </goals>
            <configuration>
              <rules>
                <bannedDependencies>
                  <excludes>
                    <exclude>org.apache.logging.log4j:log4j-core:(,2.17.1)</exclude>
                  </excludes>
                </bannedDependencies>
              </rules>
              <fail>true</fail>
            </configuration>
          </execution>
        </executions>
      </plugin>
      <plugin>
        <groupId>org.apache.maven.plugins</groupId>
        <artifactId>maven-checkstyle-plugin</artifactId>
        <version>${checkstyle.plugin.version}</version>
        <dependencies>
          <dependency>
            <groupId>com.puppycrawl.tools</groupId>
            <artifactId>checkstyle</artifactId>
            <version>${puppycrawl.version}</version>
          </dependency>
        </dependencies>
        <executions>
          <execution>
            <id>validate</id>
            <phase>validate</phase>
            <configuration>
              <configLocation>checkstyle.xml</configLocation>
              <encoding>UTF-8</encoding>
              <consoleOutput>false</consoleOutput>
              <includeTestSourceDirectory>true</includeTestSourceDirectory>
              <testSourceDirectories>${project.basedir}/src/test/java</testSourceDirectories>
              <violationSeverity>warn</violationSeverity>
              <failOnViolation>true</failOnViolation>
            </configuration>
            <goals>
              <goal>check</goal>
            </goals>
          </execution>
        </executions>
      </plugin>
    </plugins>
  </build>

  <profiles>
    <profile>
      <id>pedantic</id>
      <build>
        <plugins>
          <plugin>
            <groupId>org.apache.rat</groupId>
            <artifactId>apache-rat-plugin</artifactId>
            <version>${rat.version}</version>
            <executions>
              <execution>
                <phase>verify</phase>
                <goals>
                  <goal>check</goal>
                </goals>
              </execution>
            </executions>
          </plugin>
        </plugins>
      </build>
    </profile>
    <profile>
      <id>sonar</id>
      <build>
        <plugins>
          <plugin>
            <groupId>org.apache.maven.plugins</groupId>
            <artifactId>maven-surefire-plugin</artifactId>
            <configuration>
              <excludes>
                <exclude>**/ForkParser*Test.java</exclude>
              </excludes>
            </configuration>
          </plugin>
        </plugins>
      </build>
    </profile>
    <profile>
      <id>doclint-java8-disable</id>
      <activation>
        <jdk>[1.8,)</jdk>
      </activation>
      <build>
        <plugins>
          <plugin>
            <groupId>org.apache.maven.plugins</groupId>
            <artifactId>maven-javadoc-plugin</artifactId>
            <version>${maven.javadoc.version}</version>
            <configuration>
              <doclint>none</doclint>
              <source>1.8</source>
            </configuration>
          </plugin>
        </plugins>
      </build>
    </profile>
    <profile>
      <id>jdk9</id>
      <activation>
        <jdk>[1.9,)</jdk>
      </activation>
      <build>
        <plugins>
          <plugin>
            <artifactId>maven-compiler-plugin</artifactId>
            <configuration>
              <release>8</release>
            </configuration>
          </plugin>
        </plugins>
      </build>
    </profile>
    <profile>
      <id>ossindex-fail</id>
      <!-- actually fail the build on vulnerabilities -->
      <build>
        <plugins>
          <plugin>
            <groupId>org.sonatype.ossindex.maven</groupId>
            <artifactId>ossindex-maven-plugin</artifactId>
            <version>3.2.0</version>
            <configuration>
              <fail>true</fail>
              <excludeCoordinates>
                <!--            <coordinate>            </coordinate> -->
              </excludeCoordinates>
            </configuration>
            <executions>
              <execution>
                <id>audit-dependencies</id>
                <phase>validate</phase>
                <goals>
                  <goal>audit</goal>
                </goals>
              </execution>
            </executions>
          </plugin>
        </plugins>
      </build>
    </profile>
  </profiles>
  <!--
      <connection>scm:git:https://github.com/apache/</connection>
      <developerConnection>scm:git:https://github.com/apache/</developerConnection>
      <url>https://github.com/apache/tika</url>
  -->
  <scm>
    <tag>2.3.0-rc1</tag>
    <connection>scm:git:https://github.com/apache/</connection>
    <developerConnection>scm:git:https://github.com/apache/</developerConnection>
    <url>https://github.com/apache/tika</url>
  </scm>
</project><|MERGE_RESOLUTION|>--- conflicted
+++ resolved
@@ -394,13 +394,8 @@
     <vorbis.version>0.8</vorbis.version>
     <xerces.version>2.12.2</xerces.version>
     <xmpcore.version>6.1.11</xmpcore.version>
-<<<<<<< HEAD
-    <zstd.version>1.5.2-3</zstd.version>
-    <kafka.version>3.2.2</kafka.version>
-=======
     <zstd.version>1.5.2-4</zstd.version>
     <kafka.version>3.2.1</kafka.version>
->>>>>>> fc6b07bf
     <netty.version>4.1.81.Final</netty.version>
   </properties>
 
