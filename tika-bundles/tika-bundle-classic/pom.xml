<?xml version="1.0" encoding="UTF-8"?>

        <!--
          Licenseadsfd to the Apache Software Foundation (ASF) under one
          or more contributor license agreements.  See the NOTICE file
          distributed with this work for additional information
          regarding copyright ownership.  The ASF licenses this file
          to you under the Apache License, Version 2.0 (the
          "License"); you may not use this file except in compliance
          with the License.  You may obtain a copy of the License at
            http://www.apache.org/licenses/LICENSE-2.0
          Unless required by applicable law or agreed to in writing,
          software distributed under the License is distributed on an
          "AS IS" BASIS, WITHOUT WARRANTIES OR CONDITIONS OF ANY
          KIND, either express or implied.  See the License for the
          specific language governing permissions and limitations
          under the License.
        -->

<project xmlns="http://maven.apache.org/POM/4.0.0" xmlns:xsi="http://www.w3.org/2001/XMLSchema-instance" xsi:schemaLocation="http://maven.apache.org/POM/4.0.0 http://maven.apache.org/maven-v4_0_0.xsd">
  <modelVersion>4.0.0</modelVersion>

  <parent>
    <groupId>org.apache.tika</groupId>
    <artifactId>tika-bundles</artifactId>
    <version>2.0.0-SNAPSHOT</version>
    <relativePath>../pom.xml</relativePath>
  </parent>

  <artifactId>tika-bundle-classic</artifactId>
  <version>2.0.0-SNAPSHOT</version>
  <packaging>bundle</packaging>
  <name>Apache Tika OSGi classic bundle</name>

  <description>
    OSGi bundle that contains the tika-parsers-classic component and all its
    upstream dependencies that aren't OSGI bundles by themselves. This
    bundle exports no packages, only the Parser and Detector services
    from the tika-parsers component.
  </description>
  <url>http://tika.apache.org/</url>

  <properties>
    <!-- some conflict with slf4j with 4.12.0
        causes failure in testForkParser -->
    <pax.exam.version>4.11.0</pax.exam.version>
  </properties>

  <dependencies>
    <dependency>
      <groupId>${project.groupId}</groupId>
      <artifactId>tika-core</artifactId>
      <version>${project.version}</version>
    </dependency>
    <dependency>
      <groupId>${project.groupId}</groupId>
      <artifactId>tika-parsers-classic-package</artifactId>
      <version>${project.version}</version>
    </dependency>

    <!-- Test dependencies -->
    <dependency>
      <groupId>junit</groupId>
      <artifactId>junit</artifactId>
      <scope>test</scope>
    </dependency>
    <dependency>
      <groupId>org.ops4j.pax.exam</groupId>
      <artifactId>pax-exam-junit4</artifactId>
      <version>${pax.exam.version}</version>
      <scope>test</scope>
    </dependency>
    <dependency>
      <groupId>org.ops4j.pax.exam</groupId>
      <artifactId>pax-exam-container-native</artifactId>
      <version>${pax.exam.version}</version>
      <exclusions>
        <exclusion>
          <groupId>org.ops4j.base</groupId>
          <artifactId>ops4j-base-util-property</artifactId>
        </exclusion>
        <exclusion>
          <groupId>org.ops4j.base</groupId>
          <artifactId>ops4j-base-lang</artifactId>
        </exclusion>
      </exclusions>
      <scope>test</scope>
    </dependency>
    <dependency>
      <groupId>org.ops4j.base</groupId>
      <artifactId>ops4j-base-util-property</artifactId>
      <version>1.5.0</version>
      <scope>test</scope>
    </dependency>
    <dependency>
      <groupId>org.ops4j.base</groupId>
      <artifactId>ops4j-base-lang</artifactId>
      <version>1.5.0</version>
      <scope>test</scope>
    </dependency>
    <dependency>
      <groupId>org.apache.felix</groupId>
      <artifactId>org.apache.felix.framework</artifactId>
      <version>5.6.10</version>
      <scope>test</scope>
    </dependency>
    <dependency>
      <groupId>org.ops4j.pax.exam</groupId>
      <artifactId>pax-exam-link-assembly</artifactId>
      <version>${pax.exam.version}</version>
      <scope>test</scope>
    </dependency>
    <dependency>
      <groupId>org.ops4j.pax.url</groupId>
      <artifactId>pax-url-aether</artifactId>
      <version>2.5.4</version>
      <scope>test</scope>
    </dependency>
    <dependency>
      <groupId>javax.inject</groupId>
      <artifactId>javax.inject</artifactId>
      <version>1</version>
      <scope>test</scope>
    </dependency>
    <dependency>
      <groupId>org.osgi</groupId>
      <artifactId>org.osgi.core</artifactId>
      <version>${osgi.core.version}</version>
      <scope>test</scope>
    </dependency>

    <!-- use non-log4j slf4j backend to prevent main classloader from loading log4j classes -->
    <dependency>
      <groupId>org.slf4j</groupId>
      <artifactId>slf4j-simple</artifactId>
      <scope>test</scope>
    </dependency>

    <dependency>
      <groupId>org.glassfish.jaxb</groupId>
      <artifactId>jaxb-runtime</artifactId>
      <version>${jaxb.version}</version>
      <scope>test</scope>
    </dependency>
    <dependency>
      <groupId>com.sun.activation</groupId>
      <artifactId>javax.activation</artifactId>
      <version>1.2.0</version>
    </dependency>

    <dependency>
      <groupId>com.sun.istack</groupId>
      <artifactId>istack-commons-runtime</artifactId>
      <version>3.0.11</version>
      <scope>test</scope>
    </dependency>
    <dependency>
      <groupId>com.sun.xml.fastinfoset</groupId>
      <artifactId>FastInfoset</artifactId>
      <version>1.2.16</version>
      <scope>test</scope>
    </dependency>
    <dependency>
      <groupId>org.glassfish.jaxb</groupId>
      <artifactId>txw2</artifactId>
      <version>${jaxb.version}</version>
      <scope>test</scope>
    </dependency>


  </dependencies>

  <build>
    <plugins>
      <plugin>
        <groupId>org.apache.felix</groupId>
        <artifactId>maven-bundle-plugin</artifactId>
        <version>${maven.bundle.version}</version>
        <extensions>true</extensions>
        <configuration>
          <instructions>
            <_runsystempackages>com.sun.xml.bind.marshaller, com.sun.xml.internal.bind.marshaller</_runsystempackages>
            <!--  The file below and the _include entry may be removed once Tika targets OpenJDK 9.0 or above -->
            <_include>src/main/resources/META-INF/MANIFEST.MF</_include>
            <Bundle-Activator>
              org.apache.tika.parser.internal.Activator
            </Bundle-Activator>
            <Embed-Dependency>*;scope=compile;artifactId=tika-parsers-classic-package|
<<<<<<< HEAD
              xercesImpl|
=======
              javax.activation|
              xerces|
>>>>>>> bf813476
              commons-compress|
              xz|
              commons-codec|
              commons-csv|
              commons-io|
              commons-exec|
              commons-collections4|
              dd-plist|
              junrar|
              pdfbox|
              pdfbox-tools|
              pdfbox-debugger|
              pdfbox-preflight|
              fontbox|
              jempbox|
              bcmail-jdk15on|
              bcprov-jdk15on|
              bcpkix-jdk15on|
              poi|poi-scratchpad|
              poi-ooxml|
              poi-ooxml-schemas|
              commons-math3|
              curvesapi|
              xmlbeans|
              jackcess|
              jackcess-encrypt|
              commons-lang3|
              tagsoup|
              asm|
              juniversalchardet|
              vorbis-java-core|
              vorbis-java-tika|
              isoparser|
              metadata-extractor|
              xmpcore-shaded|
              json-simple|
              boilerpipe|
              rome|
              rome-utils|
              jdom2|
              sentiment-analysis-parser|
              opennlp-tools|
              geoapi|
              sis-metadata|
              sis-netcdf|
              sis-utility|
              sis-storage|
              unit-api|
              apache-mime4j-core|
              apache-mime4j-dom|
              jhighlight|
              java-libpst|
              netcdf4|
              grib|
              cdm|
              parso|
              httpservices|
              jcip-annotations|
              jmatio|
              guava|
              age-predictor-api|
              SparseBitSet
            </Embed-Dependency>
            <Embed-Transitive>true</Embed-Transitive>
            <Bundle-DocURL>${project.url}</Bundle-DocURL>
            <Export-Package>
              !org.apache.tika.parser,
              !org.apache.tika.parser.external,
              org.apache.tika.parser.*
            </Export-Package>
            <Import-Package>
              !org.junit,
              !org.junit.*,
              !junit.*,
              org.apache.tika.detect,
              org.apache.tika.mime,
              org.apache.tika.fork,
              org.apache.commons.io,
              android.util;resolution:=optional,
              com.adobe.xmp;resolution:=optional,
              com.adobe.xmp.impl;resolution:=optional,
              com.adobe.xmp.options;resolution:=optional,
              com.dd.plist;resolution:=optional,
              com.adobe.xmp.properties;resolution:=optional,
              com.github.luben.zstd;resolution:=optional,
              com.github.jaiimageio.*;resolution:=optional,
              com.google.common.util.concurrent.internal;resolution:=optional,
              com.google.errorprone.annotations;resolution:=optional,
              com.google.errorprone.annotations.concurrent;resolution:=optional,
              com.google.protobuf;resolution:=optional,
              com.ibm.icu.text;resolution:=optional,
              com.parso;resolution:=optional,
              com.sleepycat.je;resolution:=optional,
              com.sun.javadoc;resolution:=optional,
              com.sun.xml.bind.marshaller;resolution:=optional,
              com.sun.xml.internal.bind.marshaller;resolution:=optional,
              com.sun.msv.datatype;resolution:=optional,
              com.sun.msv.datatype.xsd;resolution:=optional,
              com.sun.tools.javadoc;resolution:=optional,
              javax.annotation;resolution:=optional,
              javax.mail;resolution:=optional,
              javax.mail.internet;resolution:=optional,
              javax.net.ssl;resolution:=optional,
              javax.servlet.annotation;resolution:=optional,
              javax.servlet;resolution:=optional,
              javax.servlet.http;resolution:=optional,
              javax.measure.converter;resolution:=optional,
              javax.ws.rs.core;resolution:=optional,
              javax.xml.bind;resolution:=optional,
              javax.xml.bind.annotation;resolution:=optional,
              javax.xml.bind.annotation.adapters;resolution:=optional,
              javax.xml.bind.attachment;resolution:=optional,
              javax.xml.bind.helpers;resolution:=optional,
              javax.xml.bind.util;resolution:=optional,
              net.sf.saxon;resolution:=optional,
              net.sf.saxon.dom;resolution:=optional,
              net.sf.saxon.om;resolution:=optional,
              net.sf.saxon.query;resolution:=optional,
              net.sf.saxon.sxpath;resolution:=optional,
              net.sf.saxon.value;resolution:=optional,
              org.apache.batik.anim.dom;resolution:=optional,
              org.apache.batik.bridge;resolution:=optional,
              org.apache.batik.ext.awt;resolution:=optional,
              org.apache.batik.ext.awt.image.renderable;resolution:=optional,
              org.apache.batik.gvt;resolution:=optional,
              org.apache.batik.util;resolution:=optional,
              org.apache.commons.exec;resolution:=optional,
              org.apache.jcp.xml.dsig.internal.dom;resolution:=optional,
              org.apache.pdfbox.debugger;resolution:=optional,
              org.apache.pdfbox.preflight.*;resolution:=optional,
              org.apache.tools.ant;resolution:=optional,
              org.apache.tools.ant.taskdefs;resolution:=optional,
              org.apache.tools.ant.types;resolution:=optional,
              org.apache.xerces.parsers;resolution:=optional,
              org.apache.xerces.util;resolution:=optional,
              org.apache.xerces.xni;resolution:=optional,
              org.apache.xerces.xni.parser;resolution:=optional,
              org.apache.xml.resolver;resolution:=optional,
              org.apache.xml.resolver.readers;resolution:=optional,
              org.w3c.dom.ranges;resolution:=optional,
              org.w3c.dom.traversal;resolution:=optional,
              sun.io;resolution:=optional,
              org.apache.xml.resolver.tools;resolution:=optional,
              org.apache.xml.security;resolution:=optional,
              org.apache.xml.security.c14n;resolution:=optional,
              org.apache.xml.security.signature;resolution:=optional,
              org.apache.xml.security.utils;resolution:=optional,
              org.apache.xmlbeans.impl.xpath.saxon;resolution:=optional,
              org.apache.xmlbeans.impl.xquery.saxon;resolution:=optional,
              org.bouncycastle.cert;resolution:=optional,
              org.bouncycastle.cert.jcajce;resolution:=optional,
              org.bouncycastle.cert.ocsp;resolution:=optional,
              org.bouncycastle.cms.bc;resolution:=optional,
              org.bouncycastle.operator;resolution:=optional,
              org.bouncycastle.operator.bc;resolution:=optional,
              org.bouncycastle.tsp;resolution:=optional,
              org.brotli.dec;resolution:=optional,
              org.cyberneko.html.xercesbridge;resolution:=optional,
              org.etsi.uri.x01903.v14;resolution:=optional,
              org.jaxen;resolution:=optional,
              org.jaxen.dom4j;resolution:=optional,
              org.jaxen.pattern;resolution:=optional,
              org.jaxen.saxpath;resolution:=optional,
              org.jaxen.util;resolution:=optional,
              org.openxmlformats.schemas.officeDocument.x2006.math;resolution:=optional,
              org.openxmlformats.schemas.schemaLibrary.x2006.main;resolution:=optional,
              org.osgi.framework;resolution:=optional,
              org.quartz;resolution:=optional,
              org.quartz.impl;resolution:=optional,
              org.slf4j;resolution:=optional,
              org.slf4j.helpers;resolution:=optional,
              org.w3c.dom;resolution:=optional,
              org.xml.sax;resolution:=optional,
              org.xml.sax.ext;resolution:=optional,
              org.xml.sax.helpers;resolution:=optional,
              com.microsoft.schemas.office.powerpoint;resolution:=optional,
              com.microsoft.schemas.office.word;resolution:=optional,
              sun.java2d.cmm.kcms;resolution:=optional,
              sun.misc;resolution:=optional,
              com.jmatio.io;resolution:=optional,
              com.google.gson;resolution:=optional,
              com.google.gson.reflect;resolution:=optional,
              colorspace;resolution:=optional,
              com.sun.jna;resolution:=optional,
              com.sun.jna.ptr;resolution:=optional,
              icc;resolution:=optional,
              jj2000.j2k.codestream;resolution:=optional,
              jj2000.j2k.codestream.reader;resolution:=optional,
              jj2000.j2k.decoder;resolution:=optional,
              jj2000.j2k.entropy.decoder;resolution:=optional,
              jj2000.j2k.fileformat.reader;resolution:=optional,
              jj2000.j2k.image;resolution:=optional,
              jj2000.j2k.image.invcomptransf;resolution:=optional,
              jj2000.j2k.image.output;resolution:=optional,
              jj2000.j2k.io;resolution:=optional,
              jj2000.j2k.quantization.dequantizer;resolution:=optional,
              jj2000.j2k.roi;resolution:=optional,
              jj2000.j2k.util;resolution:=optional,
              jj2000.j2k.wavelet.synthesis;resolution:=optional,
              org.itadaki.bzip2;resolution:=optional,
              org.jsoup;resolution:=optional,
              org.jsoup.nodes;resolution:=optional,
              org.jsoup.select;resolution:=optional,
              thredds.featurecollection;resolution:=optional,
              com.beust.jcommander;resolution:=optional,
              com.google.common.base;resolution:=optional,
              com.google.common.math;resolution:=optional,
              sun.reflect.generics.reflectiveObjects;resolution:=optional,
              org.apache.commons.logging;resolution:=optional,
              org.apache.log4j;resolution:=optional,
              *
            </Import-Package>
          </instructions>
          <createDependencyReducedPom>true</createDependencyReducedPom>
        </configuration>
      </plugin>

      <!-- The Tika Bundle has no java code of its own, so no need to do -->
      <!--  any forbidden API checking against it (it gets confused...) -->
      <plugin>
        <groupId>de.thetaphi</groupId>
        <artifactId>forbiddenapis</artifactId>
        <version>${forbiddenapis.version}</version>
        <configuration>
          <skip>true</skip>
        </configuration>
      </plugin>

      <plugin>
        <artifactId>maven-assembly-plugin</artifactId>
        <executions>
          <execution>
            <phase>pre-integration-test</phase>
            <goals>
              <goal>single</goal>
            </goals>
            <configuration>
              <descriptors>
                <descriptor>test-bundles.xml</descriptor>
              </descriptors>
              <finalName>test</finalName>
              <attach>false</attach>
            </configuration>
          </execution>
        </executions>
      </plugin>

      <plugin>
        <artifactId>maven-failsafe-plugin</artifactId>
        <version>${maven.failsafe.version}</version>
        <executions>
          <execution>
            <goals>
              <goal>integration-test</goal>
              <goal>verify</goal>
            </goals>
          </execution>
        </executions>
        <configuration>
          <additionalClasspathElements>
            <additionalClasspathElement>${project.build.directory}/test-bundles/jdk9plus</additionalClasspathElement>
          </additionalClasspathElements>
          <systemPropertyVariables>
            <org.ops4j.pax.logging.DefaultServiceLog.level>
              INFO
            </org.ops4j.pax.logging.DefaultServiceLog.level>
          </systemPropertyVariables>
        </configuration>
      </plugin>
      <plugin>
        <groupId>org.apache.rat</groupId>
        <artifactId>apache-rat-plugin</artifactId>
        <version>${rat.version}</version>
        <configuration>
          <excludes>
            <exclude>src/main/resources/META-INF/MANIFEST.MF</exclude>
          </excludes>
        </configuration>
      </plugin>
    </plugins>
  </build>

  <organization>
    <name>The Apache Software Founation</name>
    <url>http://www.apache.org</url>
  </organization>
  <issueManagement>
    <system>JIRA</system>
    <url>https://issues.apache.org/jira/browse/TIKA</url>
  </issueManagement>
  <ciManagement>
    <system>Jenkins</system>
    <url>https://builds.apache.org/job/Tika-trunk/</url>
  </ciManagement>
</project>

<|MERGE_RESOLUTION|>--- conflicted
+++ resolved
@@ -186,12 +186,9 @@
               org.apache.tika.parser.internal.Activator
             </Bundle-Activator>
             <Embed-Dependency>*;scope=compile;artifactId=tika-parsers-classic-package|
-<<<<<<< HEAD
-              xercesImpl|
-=======
               javax.activation|
               xerces|
->>>>>>> bf813476
+              xercesImpl|
               commons-compress|
               xz|
               commons-codec|
