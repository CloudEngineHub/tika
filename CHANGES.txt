--- conflicted
+++ resolved
@@ -1,11 +1,9 @@
 Release 1.13 - ???
 
-<<<<<<< HEAD
   * Tika now incorporates the Natural Language Toolkit (NLTK) from the
     Python community as an option for Named Entity Recognition (TIKA-1876).
-=======
+
   * Add support for XFA extraction via Pascal Essiembre (TIKA-1857).
->>>>>>> 7c245fa8
 
   * Upgrade to sqlite-jdbc 3.8.11.2 (TIKA-1861).  NOTE: this dependency
     is still <scope>provided</scope>.  You need to include this dependency
