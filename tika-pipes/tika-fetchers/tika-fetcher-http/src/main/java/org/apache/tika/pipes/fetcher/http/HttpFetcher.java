--- conflicted
+++ resolved
@@ -68,11 +68,8 @@
 import org.apache.tika.parser.ParseContext;
 import org.apache.tika.pipes.fetcher.AbstractFetcher;
 import org.apache.tika.pipes.fetcher.RangeFetcher;
-<<<<<<< HEAD
 import org.apache.tika.pipes.fetcher.http.config.HttpFetcherConfig;
-=======
 import org.apache.tika.pipes.fetcher.http.config.AdditionalHttpHeaders;
->>>>>>> 3de91cac
 import org.apache.tika.utils.StringUtils;
 
 /**
@@ -125,12 +122,7 @@
     private HttpClient noCompressHttpClient;
 
     @Override
-<<<<<<< HEAD
-    public InputStream fetch(String fetchKey, Metadata metadata) throws IOException, TikaException {
-        LOG.info("Fetching HTTP key: {}", fetchKey);
-=======
     public InputStream fetch(String fetchKey, Metadata metadata, ParseContext parseContext) throws IOException {
->>>>>>> 3de91cac
         HttpGet get = new HttpGet(fetchKey);
         RequestConfig requestConfig = RequestConfig
                 .custom()
@@ -138,52 +130,34 @@
                 .setRedirectsEnabled(httpFetcherConfig.getMaxRedirects() > 0)
                 .build();
         get.setConfig(requestConfig);
-<<<<<<< HEAD
-        if (!StringUtils.isBlank(httpFetcherConfig.getUserAgent())) {
-            get.setHeader(USER_AGENT, httpFetcherConfig.getUserAgent());
-        }
-=======
         putAdditionalHeadersOnRequest(parseContext, get);
->>>>>>> 3de91cac
         return execute(get, metadata, httpClient, true);
     }
 
     @Override
-<<<<<<< HEAD
-    public InputStream fetch(String fetchKey, long startRange, long endRange, Metadata metadata) throws IOException {
-        HttpGet get = new HttpGet(fetchKey);
-        if (!StringUtils.isBlank(httpFetcherConfig.getUserAgent())) {
-            get.setHeader(USER_AGENT, httpFetcherConfig.getUserAgent());
-        }
-=======
     public InputStream fetch(String fetchKey, long startRange, long endRange, Metadata metadata, ParseContext parseContext)
             throws IOException {
         HttpGet get = new HttpGet(fetchKey);
         putAdditionalHeadersOnRequest(parseContext, get);
 
->>>>>>> 3de91cac
         get.setHeader("Range", "bytes=" + startRange + "-" + endRange);
         return execute(get, metadata, httpClient, true);
     }
 
-<<<<<<< HEAD
-    private InputStream execute(HttpGet get, Metadata metadata, HttpClient client, boolean retryOnBadLength) throws IOException {
-=======
-    private void putAdditionalHeadersOnRequest(ParseContext parseContext, HttpGet get) {
-        if (!StringUtils.isBlank(userAgent)) {
-            get.setHeader(USER_AGENT, userAgent);
+    private void putAdditionalHeadersOnRequest(ParseContext parseContext, HttpGet httpGet) {
+        if (!StringUtils.isBlank(httpFetcherConfig.getUserAgent())) {
+            httpGet.setHeader(USER_AGENT, httpFetcherConfig.getUserAgent());
         }
         AdditionalHttpHeaders additionalHttpHeaders = parseContext.get(AdditionalHttpHeaders.class);
         if (additionalHttpHeaders != null) {
             additionalHttpHeaders
                     .getHeaders()
-                    .forEach(get::setHeader);
+                    .forEach(header -> httpGet.setHeader(header));
         }
     }
 
     private InputStream execute(HttpGet get, Metadata metadata, HttpClient client,
                                 boolean retryOnBadLength) throws IOException {
->>>>>>> 3de91cac
         HttpClientContext context = HttpClientContext.create();
         HttpResponse response = null;
         final AtomicBoolean timeout = new AtomicBoolean(false);
@@ -518,8 +492,6 @@
     public void setHttpClientFactory(HttpClientFactory httpClientFactory) {
         this.httpClientFactory = httpClientFactory;
     }
-<<<<<<< HEAD
-=======
 
     public void setHttpClient(HttpClient httpClient) {
         this.httpClient = httpClient;
@@ -528,5 +500,4 @@
     public HttpClient getHttpClient() {
         return httpClient;
     }
->>>>>>> 3de91cac
 }