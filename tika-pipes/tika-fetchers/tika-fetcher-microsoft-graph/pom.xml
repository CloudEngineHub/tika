<?xml version="1.0" encoding="UTF-8"?>
<!--
  Licensed to the Apache Software Foundation (ASF) under one
  or more contributor license agreements.  See the NOTICE file
  distributed with this work for additional information
  regarding copyright ownership.  The ASF licenses this file
  to you under the Apache License, Version 2.0 (the
  "License"); you may not use this file except in compliance
  with the License.  You may obtain a copy of the License at

    http://www.apache.org/licenses/LICENSE-2.0

  Unless required by applicable law or agreed to in writing,
  software distributed under the License is distributed on an
  "AS IS" BASIS, WITHOUT WARRANTIES OR CONDITIONS OF ANY
  KIND, either express or implied.  See the License for the
  specific language governing permissions and limitations
  under the License.
-->
<project xmlns:xsi="http://www.w3.org/2001/XMLSchema-instance" xmlns="http://maven.apache.org/POM/4.0.0"
         xsi:schemaLocation="http://maven.apache.org/POM/4.0.0 https://maven.apache.org/xsd/maven-4.0.0.xsd">
  <parent>
    <artifactId>tika-fetchers</artifactId>
    <groupId>org.apache.tika</groupId>
    <version>3.0.0-SNAPSHOT</version>
  </parent>
  <modelVersion>4.0.0</modelVersion>

  <artifactId>tika-fetcher-microsoft-graph</artifactId>
  <name>Microsoft Graph Tika Pipes Fetcher</name>

  <properties>
    <maven.compiler.source>11</maven.compiler.source>
    <maven.compiler.target>11</maven.compiler.target>
    <project.build.sourceEncoding>UTF-8</project.build.sourceEncoding>
    <azure-identity.version>1.13.2</azure-identity.version>
    <microsoft-graph.version>6.13.0</microsoft-graph.version>
    <microsoft-kiota-serialization-json.version>1.1.1</microsoft-kiota-serialization-json.version>
    <wiremock.version>3.3.1</wiremock.version>
    <mockito-junit-jupiter.version>5.12.0</mockito-junit-jupiter.version>
    <nimbus-jose-jwt.version>9.40</nimbus-jose-jwt.version>
    <msal4j.version>1.16.1</msal4j.version>
    <kotlin-stdlib.version>1.9.25</kotlin-stdlib.version>
  </properties>

  <dependencies>
    <dependency>
      <groupId>com.azure</groupId>
      <artifactId>azure-identity</artifactId>
      <version>${azure-identity.version}</version>
      <exclusions>
        <exclusion>
          <groupId>com.nimbusds</groupId>
          <artifactId>nimbus-jose-jwt</artifactId>
        </exclusion>
        <exclusion>
          <groupId>net.java.dev.jna</groupId>
          <artifactId>jna-platform</artifactId>
        </exclusion>
        <exclusion>
          <groupId>com.microsoft.azure</groupId>
          <artifactId>msal4j</artifactId>
        </exclusion>
      </exclusions>
    </dependency>
    <dependency>
<<<<<<< HEAD
      <groupId>com.azure</groupId>
      <artifactId>azure-json</artifactId>
      <version>${azure.json.version}</version>
=======
      <groupId>${project.groupId}</groupId>
      <artifactId>tika-core</artifactId>
      <version>${project.version}</version>
>>>>>>> 6df3b42c
    </dependency>
    <dependency>
      <groupId>com.microsoft.graph</groupId>
      <artifactId>microsoft-graph</artifactId>
      <version>${microsoft-graph.version}</version>
      <exclusions>
        <exclusion>
          <groupId>com.nimbusds</groupId>
          <artifactId>nimbus-jose-jwt</artifactId>
        </exclusion>
        <exclusion>
          <groupId>org.jetbrains.kotlin</groupId>
          <artifactId>kotlin-stdlib-jdk8</artifactId>
        </exclusion>
        <exclusion>
          <groupId>org.jetbrains.kotlin</groupId>
          <artifactId>kotlin-stdlib-jdk8</artifactId>
        </exclusion>
      </exclusions>
    </dependency>
    <dependency>
<<<<<<< HEAD
=======
      <groupId>com.nimbusds</groupId>
      <artifactId>nimbus-jose-jwt</artifactId>
      <version>${nimbus-jose-jwt.version}</version>
    </dependency>
    <dependency>
      <groupId>com.microsoft.azure</groupId>
      <artifactId>msal4j</artifactId>
      <version>${msal4j.version}</version>
    </dependency>
    <dependency>
      <groupId>org.jetbrains.kotlin</groupId>
      <artifactId>kotlin-stdlib</artifactId>
      <version>${kotlin-stdlib.version}</version>
    </dependency>
    <dependency>
      <groupId>org.junit.jupiter</groupId>
      <artifactId>junit-jupiter-engine</artifactId>
      <scope>test</scope>
    </dependency>
    <dependency>
      <groupId>org.mockito</groupId>
      <artifactId>mockito-core</artifactId>
      <scope>test</scope>
    </dependency>
    <dependency>
>>>>>>> 6df3b42c
      <groupId>org.mockito</groupId>
      <artifactId>mockito-junit-jupiter</artifactId>
      <version>${mockito-junit-jupiter.version}</version>
      <scope>test</scope>
    </dependency>
  </dependencies>
  <build>
    <plugins>
      <plugin>
        <groupId>org.apache.maven.plugins</groupId>
        <artifactId>maven-jar-plugin</artifactId>
        <configuration>
          <archive>
            <manifestEntries>
              <Automatic-Module-Name>org.apache.tika.pipes.fetcher.s3</Automatic-Module-Name>
            </manifestEntries>
          </archive>
        </configuration>
        <executions>
          <execution>
            <goals>
              <goal>test-jar</goal>
            </goals>
          </execution>
        </executions>
      </plugin>
      <plugin>
        <artifactId>maven-shade-plugin</artifactId>
        <version>${maven.shade.version}</version>
        <executions>
          <execution>
            <phase>package</phase>
            <goals>
              <goal>shade</goal>
            </goals>
            <configuration>
              <createDependencyReducedPom>
                false
              </createDependencyReducedPom>
              <!-- <filters> -->
              <filters>
                <filter>
                  <artifact>*:*</artifact>
                  <excludes>
                    <exclude>META-INF/*</exclude>
                    <exclude>LICENSE.txt</exclude>
                    <exclude>NOTICE.txt</exclude>
                  </excludes>
                </filter>
              </filters>
              <transformers>
                <transformer implementation="org.apache.maven.plugins.shade.resource.IncludeResourceTransformer">
                  <resource>META-INF/LICENSE</resource>
                  <file>target/classes/META-INF/LICENSE</file>
                </transformer>
                <transformer implementation="org.apache.maven.plugins.shade.resource.IncludeResourceTransformer">
                  <resource>META-INF/NOTICE</resource>
                  <file>target/classes/META-INF/NOTICE</file>
                </transformer>
                <transformer implementation="org.apache.maven.plugins.shade.resource.IncludeResourceTransformer">
                  <resource>META-INF/DEPENDENCIES</resource>
                  <file>target/classes/META-INF/DEPENDENCIES</file>
                </transformer>
                <transformer implementation="org.apache.maven.plugins.shade.resource.IncludeResourceTransformer">
                  <resource>META-INF/extensions.idx</resource>
                  <file>target/classes/META-INF/extensions.idx</file>
                </transformer>
              </transformers>
            </configuration>
          </execution>
        </executions>
      </plugin>

    </plugins>
  </build>

  <scm>
    <tag>3.0.0-BETA2-rc1</tag>
  </scm>
</project><|MERGE_RESOLUTION|>--- conflicted
+++ resolved
@@ -64,15 +64,9 @@
       </exclusions>
     </dependency>
     <dependency>
-<<<<<<< HEAD
-      <groupId>com.azure</groupId>
-      <artifactId>azure-json</artifactId>
-      <version>${azure.json.version}</version>
-=======
       <groupId>${project.groupId}</groupId>
       <artifactId>tika-core</artifactId>
       <version>${project.version}</version>
->>>>>>> 6df3b42c
     </dependency>
     <dependency>
       <groupId>com.microsoft.graph</groupId>
@@ -94,8 +88,6 @@
       </exclusions>
     </dependency>
     <dependency>
-<<<<<<< HEAD
-=======
       <groupId>com.nimbusds</groupId>
       <artifactId>nimbus-jose-jwt</artifactId>
       <version>${nimbus-jose-jwt.version}</version>
@@ -121,7 +113,6 @@
       <scope>test</scope>
     </dependency>
     <dependency>
->>>>>>> 6df3b42c
       <groupId>org.mockito</groupId>
       <artifactId>mockito-junit-jupiter</artifactId>
       <version>${mockito-junit-jupiter.version}</version>
@@ -185,10 +176,6 @@
                   <resource>META-INF/DEPENDENCIES</resource>
                   <file>target/classes/META-INF/DEPENDENCIES</file>
                 </transformer>
-                <transformer implementation="org.apache.maven.plugins.shade.resource.IncludeResourceTransformer">
-                  <resource>META-INF/extensions.idx</resource>
-                  <file>target/classes/META-INF/extensions.idx</file>
-                </transformer>
               </transformers>
             </configuration>
           </execution>
