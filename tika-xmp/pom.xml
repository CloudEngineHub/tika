--- conflicted
+++ resolved
@@ -25,11 +25,7 @@
   <parent>
     <groupId>org.apache.tika</groupId>
     <artifactId>tika-parent</artifactId>
-<<<<<<< HEAD
-    <version>1.6-SNAPSHOT</version>
-=======
     <version>1.5</version>
->>>>>>> 066d33d1
     <relativePath>../tika-parent/pom.xml</relativePath>
   </parent>
 
